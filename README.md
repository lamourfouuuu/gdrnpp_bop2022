# GDRNPP for BOP2022

This repo provides code and models for GDRNPP_BOP2022.

## Path Setting

### Dataset Preparation
Download the 6D pose datasets from the
[BOP website](https://bop.felk.cvut.cz/datasets/) and
[VOC 2012](https://pjreddie.com/projects/pascal-voc-dataset-mirror/)
for background images.
Please also download the  `test_bboxes` from
here [OneDrive](https://mailstsinghuaeducn-my.sharepoint.com/:f:/g/personal/liuxy21_mails_tsinghua_edu_cn/Eq_2aCC0RfhNisW8ZezYtIoBGfJiRIZnFxbITuQrJ56DjA?e=hPbJz2) (password: groupji).

The structure of `datasets` folder should look like below:
```
datasets/
├── BOP_DATASETS   # https://bop.felk.cvut.cz/datasets/
    ├──lm
    ├──lmo
    ├──ycbv
    ├──icbin
    ├──hb
    ├──itodd
    ├──tless
└──VOCdevkit
```


### Models

Download the trained models at [Onedrive](https://mailstsinghuaeducn-my.sharepoint.com/:f:/g/personal/liuxy21_mails_tsinghua_edu_cn/EgOQzGZn9A5DlaQhgpTtHBwB2Bwyx8qmvLauiHFcJbnGSw?e=EZ60La) (password: groupji) and put them in the folder `./output`.


## Requirements
* Ubuntu 16.04/18.04/20.04, CUDA 10.1/10.2, python >= 3.6, PyTorch >= 1.6, torchvision
* Install `detectron2` from [source](https://github.com/facebookresearch/detectron2)
* `sh scripts/install_deps.sh`
* Compile the cpp extension for `farthest points sampling (fps)`:
    ```
    sh core/csrc/compile.sh
    ```

## Detection

We adopt yolox as the detection method. We used stronger data augmentation and ranger optimizer.

### Training 

Download the pretrained model at [Onedrive](https://mailstsinghuaeducn-my.sharepoint.com/personal/liuxy21_mails_tsinghua_edu_cn/_layouts/15/onedrive.aspx?ga=1&id=%2Fpersonal%2Fliuxy21%5Fmails%5Ftsinghua%5Fedu%5Fcn%2FDocuments%2Fbop%5Fchallenge%5F2022%2Fpretraied%5Fmodels%2Fyolox) (password: groupji) and put it in the folder `pretrained_models/yolox`. Then use the following command:

`./det/yolox/tools/train_yolox.sh <config_path> <gpu_ids> (other args)`

### Testing 

`./det/yolox/tools/test_yolox.sh <config_path> <gpu_ids> <ckpt_path> (other args)`

## Pose Estimation

The difference between this repo and GDR-Net (CVPR2021) mainly including:

* Domain Randomization: We used stronger domain randomization operations than the conference version during training.
* Network Architecture: We used a more powerful backbone Convnext rather than resnet-34,  and two  mask heads for predicting amodal mask and visible mask separately.
* Other training details, such as learning rate, weight decay, visible threshold, and bounding box type.

### Training 

`./core/gdrn_modeling/train_gdrn.sh <config_path> <gpu_ids> (other args)`

### Testing 

`./core/gdrn_modeling/test_gdrn.sh <config_path> <gpu_ids> <ckpt_path> (other args)`

## Pose Refinement
<<<<<<< HEAD
See [Pose Refinement](https://github.com/shanice-l/gdrnpp_bop2022/tree/pose_refine) for details.

## Citing GDRNPP

If you use GDRNPP in your research, please use the following BibTeX entry.

```BibTeX
@misc{liu2022gdrnpp_bop,
  author =       {Xingyu Liu and Ruida Zhang and Chenyangguang Zhang and Bowen Fu and Jiwen Tang and Xiquan Liang and Jingyi Tang and Xiaotian Cheng and Yukang Zhang and Gu Wang and Xiangyang Ji},
  title =        {GDRNPP},
  howpublished = {\url{https://github.com/shanice-l/gdrnpp_bop2022}},
  year =         {2022}
}
```
=======
We utilize depth information to further refine the estimated pose.
We provide two types of refinement: fast refinement and iterative refinement.

For fast refinement, we compare the rendered object depth and the observed depth to refine translation.
Run

`./core/gdrn_modeling/test_gdrn_depth_refine.sh <config_path> <gpu_ids> <ckpt_path> (other args)`

For iterative refinement, please checkout to the pose_refine branch for details.
>>>>>>> 33e49b29
<|MERGE_RESOLUTION|>--- conflicted
+++ resolved
@@ -72,8 +72,16 @@
 `./core/gdrn_modeling/test_gdrn.sh <config_path> <gpu_ids> <ckpt_path> (other args)`
 
 ## Pose Refinement
-<<<<<<< HEAD
-See [Pose Refinement](https://github.com/shanice-l/gdrnpp_bop2022/tree/pose_refine) for details.
+
+We utilize depth information to further refine the estimated pose.
+We provide two types of refinement: fast refinement and iterative refinement.
+
+For fast refinement, we compare the rendered object depth and the observed depth to refine translation.
+Run
+
+`./core/gdrn_modeling/test_gdrn_depth_refine.sh <config_path> <gpu_ids> <ckpt_path> (other args)`
+
+For iterative refinement, please checkout to the pose_refine branch for details.
 
 ## Citing GDRNPP
 
@@ -87,14 +95,3 @@
   year =         {2022}
 }
 ```
-=======
-We utilize depth information to further refine the estimated pose.
-We provide two types of refinement: fast refinement and iterative refinement.
-
-For fast refinement, we compare the rendered object depth and the observed depth to refine translation.
-Run
-
-`./core/gdrn_modeling/test_gdrn_depth_refine.sh <config_path> <gpu_ids> <ckpt_path> (other args)`
-
-For iterative refinement, please checkout to the pose_refine branch for details.
->>>>>>> 33e49b29
